--- conflicted
+++ resolved
@@ -93,11 +93,6 @@
 This generates `dist/index.js`, `dist/index.mjs` and the type declarations in `dist/index.d.ts`.
 IDEs will automatically pick up these types for improved editor support.
 
-<<<<<<< HEAD
-## Security
-
-For information on how to report security vulnerabilities, see [SECURITY.md](./SECURITY.md). We aim to acknowledge reports within 2 business days.
-=======
 ## Generating models
 
 Generate TypeScript models from the OpenAPI schema:
@@ -127,4 +122,7 @@
 
 If verification succeeds you can unpack the archive and inspect `sbom.xml` for
 its dependency metadata.
->>>>>>> 75ff7d3a
+
+## Security
+
+For information on how to report security vulnerabilities, see [SECURITY.md](./SECURITY.md). We aim to acknowledge reports within 2 business days.