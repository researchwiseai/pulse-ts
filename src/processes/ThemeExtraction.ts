--- conflicted
+++ resolved
@@ -5,22 +5,12 @@
 /**
  * Process: extract elements matching themes from input strings.
  */
-
-<<<<<<< HEAD
 @staticImplements<ProcessStatic<'themeExtraction', ThemeExtractionResult>>()
 export class ThemeExtraction<Name extends string = 'themeExtraction'>
     extends ThemeGenerationDependent
     implements Process<Name, ThemeExtractionResult>
 {
     static readonly id = 'themeExtraction'
-=======
-@staticImplements<ProcessStatic<'theme_extraction', ThemeExtractionResult>>()
-export class ThemeExtraction<Name extends string = 'theme_extraction'>
-    extends ThemeGenerationDependent
-    implements Process<Name, ThemeExtractionResult>
-{
-    static readonly id = 'theme_extraction'
->>>>>>> 1def8ba3
     readonly name: Name
 
     version?: string
